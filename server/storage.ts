--- conflicted
+++ resolved
@@ -236,7 +236,6 @@
   }
 
   async getEmployee(id: number): Promise<Employee | undefined> {
-<<<<<<< HEAD
     const [result] = await db
       .select({
         // Select all fields from the employees table
@@ -244,29 +243,11 @@
         // And explicitly select the department name from the joined departments table,
         // aliasing it to avoid collision during selection, then map it.
         joinedDepartmentName: departments.name
-=======
-    const [employeeData] = await db.select({
-        id: employees.id,
-        firstName: employees.firstName,
-        lastName: employees.lastName,
-        email: employees.email,
-        position: employees.position,
-        departmentId: employees.departmentId,
-        departmentName: departments.name, // Joined from departments table
-        startDate: employees.startDate,
-        status: employees.status,
-        phone: employees.phone, // Added missing phone field
-        // Note: employees.departmentName (the denormalized field on employees table) is not selected here,
-        // instead, the joined departments.name is used and aliased as departmentName.
-        // This is consistent with getEmployees method.
-        // Other fields like role, profilePictureUrl, createdAt, updatedAt are not in the current shared/schema.ts employees definition.
->>>>>>> b2b4ba22
       })
       .from(employees)
       .leftJoin(departments, eq(employees.departmentId, departments.id))
       .where(eq(employees.id, id));
 
-<<<<<<< HEAD
     if (!result) return undefined;
 
     // Construct the Employee object.
@@ -289,50 +270,6 @@
       status: result.status,
     };
     return employee;
-=======
-    if (!employeeData) return undefined;
-
-    // The type `Employee` is `typeof employees.$inferSelect`. This includes:
-    // id, firstName, lastName, email, position, departmentId, departmentName (from employees table), startDate, phone, status.
-    // Our select provides `departmentName` from the join. This is fine for the property name.
-    // We need to ensure the returned object structurally matches what `Employee` type expects.
-    // The spread `...employeeData` will take all selected fields.
-    // `departmentName` will be from the join.
-    // `phone` will be from `employees.phone`.
-    // We also need to provide the original `employees.departmentName` if the type strictly requires it
-    // and it's different from the joined one. However, `employees.$inferSelect` just cares about the property names.
-    // The most robust way is to explicitly construct the object or ensure the select matches all fields of employees table.
-
-    // Let's ensure all fields from the 'employees' table schema are present in the return.
-    // The current 'employees' table in shared/schema.ts has:
-    // id, firstName, lastName, email, position, departmentId, departmentName (denormalized field), startDate, phone, status.
-
-    // employeeData contains all selected fields, including 'departmentName' from the join.
-    // To strictly match `employees.$inferSelect` which includes `employees.departmentName`,
-    // we might need to fetch `employees.departmentName` separately or ensure it's part of employeeData.
-    // However, the error is likely due to a missing field in the select list itself (like phone was).
-    // Let's assume for now that employeeData having a departmentName property is sufficient.
-
-    return {
-      id: employeeData.id,
-      firstName: employeeData.firstName,
-      lastName: employeeData.lastName,
-      email: employeeData.email,
-      position: employeeData.position,
-      departmentId: employeeData.departmentId,
-      departmentName: employeeData.departmentName, // This comes from the join (departments.name)
-      startDate: employeeData.startDate,
-      status: employeeData.status,
-      phone: employeeData.phone,
-      // Explicitly set the employees.departmentName field for the Employee type if it was different or not selected.
-      // However, the select already aliases departments.name as departmentName.
-      // If the $inferSelect type expects a field named 'departmentName', and the select provides it, it should match.
-      // The previous return was `...employee, departmentName: employee.departmentName || null } as Employee;`
-      // which was trying to force the schema's departmentName.
-      // The current `employeeData` object has `departmentName` from the join.
-      // This should be fine.
-    } as Employee;
->>>>>>> b2b4ba22
   }
 
   async getEmployeesByDepartment(departmentId: number, sortBy?: string, order?: string): Promise<Employee[]> {
@@ -721,20 +658,20 @@
           // For now, we'll proceed with null if no departments are set up.
           console.log("No departments found. Employee will be created without a department initially.");
         }
-
+        
         const newEmployee = await this.createEmployee({
           // id: 1, // ID is serial, so we don't set it. We'll fetch the first employee later.
           firstName: "John",
           lastName: "Doe",
           email: "john.doe@example.com",
           position: "Software Engineer",
-          departmentId: defaultDepartmentId,
+          departmentId: defaultDepartmentId, 
           startDate: new Date().toISOString().split('T')[0], // Today's date
           status: "active",
         });
         console.log('Successfully seeded employee John Doe with ID:', newEmployee.id);
         employeeIdToUse = newEmployee.id; // Use the ID of the newly created employee
-                                          // For the MyLeavePage, it expects employeeId = 1.
+                                          // For the MyLeavePage, it expects employeeId = 1. 
                                           // This might need adjustment if the first employee isn't ID 1.
                                           // Forcing ID 1 is tricky with serial PKs without direct SQL.
                                           // We will assume the first created employee will get ID 1 if the table is empty.
@@ -747,7 +684,7 @@
       console.log('Employee ID 1 already exists.');
       employeeIdToUse = existingEmployee.id; // Should be 1
     }
-
+    
     // Ensure the employee ID is indeed 1 for the hardcoded frontend value.
     // If the first employee created doesn't get ID 1 due to prior data, this seeding logic
     // won't perfectly match the MyLeavePage's HARDCODED_EMPLOYEE_ID = 1 without manual DB adjustment
